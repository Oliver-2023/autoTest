--- conflicted
+++ resolved
@@ -53,20 +53,7 @@
 
 class BgJob(object):
     def __init__(self, command, stdout_tee=None, stderr_tee=None, verbose=True,
-                 stdin=None, stderr_level=DEFAULT_STDERR_LEVEL,
-                 expect_alive=False):
-        """
-        Build a job that runs in the background.  Use join_bg_jobs() to
-        clean up BgJobs
-
-        @param: command as string (not list), passed to /bin/bash.
-        @param: expect_alive:
-          True: throw exception if job has died before join_bg_jobs called
-          False: throw exception if job is still alive after the
-            join_bg_jobs timeout.
-          None:  Don't throw any exceptions over job liveness.
-        """
-        self.expect_alive = expect_alive
+                 stdin=None, stderr_level=DEFAULT_STDERR_LEVEL):
         self.command = command
         self.stdout_tee = get_stream_tee_file(stdout_tee, DEFAULT_STDOUT_LEVEL,
                                               prefix=STDOUT_PREFIX)
@@ -494,7 +481,8 @@
     try:
         # We are holding ends to stdin, stdout pipes
         # hence we need to be sure to close those fds no mater what
-        _wait_for_commands(bg_jobs, timeout)
+        start_time = time.time()
+        timeout_error = _wait_for_commands(bg_jobs, start_time, timeout)
 
         for bg_job in bg_jobs:
             # Process stdout and stderr
@@ -505,19 +493,24 @@
         for bg_job in bg_jobs:
             bg_job.cleanup()
 
+    if timeout_error:
+        # TODO: This needs to be fixed to better represent what happens when
+        # running in parallel. However this is backwards compatable, so it will
+        # do for the time being.
+        raise error.CmdError(bg_jobs[0].command, bg_jobs[0].result,
+                             "Command(s) did not complete within %d seconds"
+                             % timeout)
+
+
     return bg_jobs
 
 
-def _wait_for_commands(bg_jobs, timeout):
-    """Wait up to timeout for jobs to complete..
-    @param bg_jobs: list of BgJob objects
-    @param timeout: seconds to wait
-    @raise CmdError if a BgJob's expect_alive is violated
-    """
-
-    start_time = time.time()
-    if timeout is not None:
-        stop_time = start_time + timeout
+def _wait_for_commands(bg_jobs, start_time, timeout):
+    # This returns True if it must return due to a timeout, otherwise False.
+
+    # To check for processes which terminate without producing any output
+    # a 1 second timeout is used in select.
+    SELECT_TIMEOUT = 1
 
     read_list = []
     write_list = []
@@ -532,21 +525,18 @@
             write_list.append(bg_job.sp.stdin)
             reverse_dict[bg_job.sp.stdin] = bg_job
 
-    select_timeout = 1                  # Arbitrary > 0 value
-    while timeout is None or select_timeout > 0:
-        if timeout is not None:
-            select_timeout = max(0, stop_time - time.time())
-        else:
-            # We actually don't want to sleep forever in the case of a
-            # process that has terminated with no output.  Poll at 1Hz
-            select_timeout = 1
-
+    if timeout:
+        stop_time = start_time + timeout
+        time_left = stop_time - time.time()
+    else:
+        time_left = None # so that select never times out
+
+    while not timeout or time_left > 0:
         # select will return when we may write to stdin or when there is
         # stdout/stderr output we can read (including when it is
         # EOF, that is the process has terminated).
-
         read_ready, write_ready, _ = select.select(read_list, write_list, [],
-                                                   select_timeout)
+                                                   SELECT_TIMEOUT)
 
         # os.read() has to be used instead of
         # subproc.stdout.read() which will otherwise block
@@ -583,44 +573,23 @@
                 all_jobs_finished = False
 
         if all_jobs_finished:
-            break
+            return False
 
         if timeout:
             time_left = stop_time - time.time()
 
-    # Kill all processes which did not complete prior to timeout.
-    # Error if a job's completion status is unexpected
-
-    to_raise = None
+    # Kill all processes which did not complete prior to timeout
     for bg_job in bg_jobs:
-        if (bg_job.expect_alive and
-            bg_job.result.exit_status is not None):
-            # Don't raise yet; we need to finish this loop and kill
-            # everything first
-            to_raise = error.CmdError(bg_job, bg_job.result,
-                                      "Expected job to be alive")
-            # Print error in case there's more than 1
-            logging.error(to_raise)
-
-        elif (bg_job.expect_alive == False and
-              bg_job.result.exit_status is None):
-            to_raise = error.CmdError(bg_job, bg_job.result,
-                                      "Expected job to complete, "
-                                      "but had to kill it instead")
-            logging.error(to_raise)
-
-<<<<<<< HEAD
-        bg_job.result.exit_status = nuke_subprocess(bg_job.sp)
-=======
+        if bg_job.result.exit_status is not None:
+            continue
+
         logging.warn('run process timeout (%s) fired on: %s', timeout,
                      bg_job.command)
         nuke_subprocess(bg_job.sp)
         bg_job.result.exit_status = bg_job.sp.poll()
         bg_job.result.duration = time.time() - start_time
->>>>>>> cefc0f9e
-
-    if to_raise:
-        raise to_raise
+
+    return True
 
 
 def pid_is_alive(pid):
@@ -653,11 +622,10 @@
         # The process may have died before we could kill it.
         pass
 
-    # sum([.001 * 4 ** t for t in range(7)]): 5.4 seconds total
-    for i in range(7):
+    for i in range(5):
         if not pid_is_alive(pid):
             return True
-        time.sleep(0.001 * (4 ** i))
+        time.sleep(1)
 
     # The process is still alive
     return False
